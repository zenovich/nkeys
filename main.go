--- conflicted
+++ resolved
@@ -19,13 +19,8 @@
 	"errors"
 )
 
-<<<<<<< HEAD
 // Version is our current version
-const Version = "0.0.2"
-=======
-// Version
 const Version = "0.1.0"
->>>>>>> 6aa4e1a2
 
 // Errors
 var (
